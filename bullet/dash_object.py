--- conflicted
+++ resolved
@@ -80,11 +80,7 @@
         Returns:
             area: The number of mask pixels that the object has.
         """
-<<<<<<< HEAD
-        rle = compute_object_mask(mask=mask)
-=======
         rle = compute_object_mask(oid=self.oid, mask=mask)
->>>>>>> d7cfcf72
         area = mask_util.area(rle)
         return area
 
